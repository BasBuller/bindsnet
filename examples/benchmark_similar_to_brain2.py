import os
import sys
import torch
import numpy             as np
import matplotlib.pyplot as plt
from timeit import default_timer
import time

sys.path.append(os.path.abspath(os.path.join('..', 'bindsnet')))
sys.path.append(os.path.abspath(os.path.join('..', 'bindsnet', 'network')))
sys.path.append(os.path.abspath(os.path.join('..', 'bindsnet', 'datasets')))

from network           import Network
from encoding          import get_poisson
from connections       import Connection, post_pre
from nodes             import LIFNodes, Input
from analysis.plotting import plot_spikes, plot_weights


## param
<<<<<<< HEAD
gpu = True
n = 0
dt = 1.0
run_time = 1000 # 1000 = 1s
tests = 6
=======
gpu = False
n = 0
dt = 1.0
run_time = 1000 # 1000 = 1s
tests = 11
>>>>>>> 7460ba2e

for N in range(1000):
	n= n + 200
	n_e = int(n * 0.8)
	n_i = n - n_e

<<<<<<< HEAD
for N in range(5):
	torch.cuda.empty_cache()
	n = n + 1000
	n_e = int(n * 0.8)
	n_i = n - n_e
=======
	if gpu:
		torch.set_default_tensor_type('torch.cuda.FloatTensor')
>>>>>>> 7460ba2e

	# Build network.
	network = Network(dt=dt)

	# Excitatory / Inhibitory layer.
	exc = LIFNodes(n=n_e, rest=-49.0, reset=-60.0, threshold=-50.0, refractory=0, voltage_decay=1 / 20)
	inh = LIFNodes(n=n_i, rest=-49.0, reset=-60.0, threshold=-50.0, refractory=0, voltage_decay=1 / 20)

	exc.v = -60.0 * torch.ones(n_e)
	inh.v = -60.0 * torch.ones(n_i)

	# Connectivity between neurons.
	# Excitatory -> inhibitory.
	w = torch.zeros_like(torch.Tensor(n_e, n_i))
	rand = torch.rand(n_e, n_i)

	w[rand <= 0.02] = 1.62 * torch.rand(n_e, n_i)

	exc_inh_conn = Connection(source=exc, target=inh, w=w, update_rule=None)

	# Excitatory -> excitatory.
	w = torch.zeros_like(torch.Tensor(n_e, n_e))
	rand = torch.rand(n_e, n_e)
	w[rand <= 0.02] = 1.62 * torch.rand(n_e, n_e)

	exc_exc_conn = Connection(source=exc, target=exc, w=w, update_rule=None)

	# Inhibitory -> excitatory.
	w = torch.zeros_like(torch.Tensor(n_i, n_e))
	rand = torch.rand(n_i, n_e)
	w[rand <= 0.02] = -9 * torch.rand(n_i, n_e)

	inh_exc_conn = Connection(source=inh, target=exc, w=w, update_rule=None)

	# Inhibitory -> inhibitory.
	w = torch.zeros_like(torch.Tensor(n_i, n_i))
	rand = torch.rand(n_i, n_i)
	w[rand <= 0.02] = -9 * torch.rand(n_i, n_i)

	inh_inh_conn = Connection(source=inh, target=inh, w=w, update_rule=None)

	# Add all layers and connections to the network.
	network.add_layer(exc, name='Ae')
	network.add_layer(inh, name='Ai')
	network.add_connection(exc_inh_conn, source='Ae', target='Ai')
	network.add_connection(inh_exc_conn, source='Ai', target='Ae')
	network.add_connection(exc_exc_conn, source='Ae', target='Ae')
	network.add_connection(inh_inh_conn, source='Ai', target='Ai')


	results = torch.zeros(tests-1)

	for i in range(tests):
		# Run the network on the input for time `run_time`.
		start = time.time()
		spikes = network.run(inpts={}, time=run_time)
		end = time.time()
		if i > 0:
			results[i-1] = end - start



	print("N: ",n," Average: ",torch.mean(results)," std: ",torch.std(results))

	#plot_spikes(spikes)
	#
	#import matplotlib.pyplot as plt
	#plt.show()<|MERGE_RESOLUTION|>--- conflicted
+++ resolved
@@ -18,35 +18,20 @@
 
 
 ## param
-<<<<<<< HEAD
-gpu = True
-n = 0
-dt = 1.0
-run_time = 1000 # 1000 = 1s
-tests = 6
-=======
+
 gpu = False
 n = 0
 dt = 1.0
 run_time = 1000 # 1000 = 1s
 tests = 11
->>>>>>> 7460ba2e
 
 for N in range(1000):
 	n= n + 200
 	n_e = int(n * 0.8)
 	n_i = n - n_e
 
-<<<<<<< HEAD
-for N in range(5):
-	torch.cuda.empty_cache()
-	n = n + 1000
-	n_e = int(n * 0.8)
-	n_i = n - n_e
-=======
 	if gpu:
 		torch.set_default_tensor_type('torch.cuda.FloatTensor')
->>>>>>> 7460ba2e
 
 	# Build network.
 	network = Network(dt=dt)
@@ -114,4 +99,4 @@
 	#plot_spikes(spikes)
 	#
 	#import matplotlib.pyplot as plt
-	#plt.show()+	#plt.show()
